--- conflicted
+++ resolved
@@ -1,97 +1,3 @@
-<<<<<<< HEAD
-#:kivy 2.3.1
-
-<Row@BoxLayout>:
-    orientation: 'horizontal'
-    size_hint_y: 1
-
-<FileChooserListView>:
-    size_hint_y: 10
-
-<LoadDialog>:
-    BoxLayout:
-        size: root.size
-        pos: root.pos
-        orientation: 'vertical'
-        FileChooserListView:
-            id: filechooser
-            path: '.'
-        Row:
-            Button:
-                text: 'Load'
-                on_release: root.load(filechooser.path, filechooser.selection[0])
-            Button:
-                text: 'Cancel'
-                on_release: root.cancel()
-
-<SaveDialog>:
-    text_input: text_input
-    BoxLayout:
-        size: root.size
-        pos: root.pos
-        orientation: 'vertical'
-        Row:
-            Label:
-                text: 'Choose a name and location for output files (no file extension)'
-        FileChooserListView:
-            id: filechooser
-            path: root.path
-            on_selection: text_input.text = self.selection and self.selection[0] or ''
-        Row:
-            TextInput:
-                id: text_input
-                text: root.filename
-                multiline: False
-        Row:
-            Button:
-                text: 'Save'
-                on_release: root.save(filechooser.path, text_input.text)
-            Button:
-                text: 'Cancel'
-                on_release: root.cancel()
-
-<RootLayout>
-    orientation: 'vertical'
-    Row:
-        Label:
-            text: 'Unet model'
-        Button:
-            text: root.unet_fn or 'Load'
-            on_release: root.show_load_unet()
-    Row:
-        Label:
-            text: 'SAM checkpoint'
-        Button:
-            text: root.sam_checkpoint_fn or 'Load'
-            on_release: root.show_load_checkpoint()
-    Row:
-        Label:
-            text: 'Image'
-        Button:
-            text: root.image_fn or 'Load'
-            on_release: root.show_load_image()
-    Row:
-        size_hint_y: 2
-        Label:
-            text: 'Data'
-        Button:
-            text: f'Grains: {root.grains_fn}\nData: {root.summary_fn}' if root.grains_fn else ''
-            on_release: root.show_load_data()
-    Image:
-        size_hint_y: 10
-        id: image
-    Row:
-        size_hint_y: 2
-        disabled: root.unet_model is None or type(root.image) is type(None)
-        Button:
-            text: 'Autosegment'
-            background_color: (1, 0, 0, 1)
-            on_release: root.auto_segment()
-        Button:
-            text: 'Interactive'
-            on_release: root.manual_segment()
-
-=======
 #:kivy 2.3.1
 
 <Row@BoxLayout>:
@@ -178,10 +84,10 @@
         disabled: root.unet_model is None or type(root.image) is type(None)
         Button:
             text: 'Autosegment'
+            background_color: (1, 0, 0, 1)
             on_release: root.auto_segment()
         Button:
             text: 'Interactive'
             on_release: root.manual_segment()
 
->>>>>>> 38e40bdd
 RootLayout: