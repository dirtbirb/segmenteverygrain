--- conflicted
+++ resolved
@@ -1,625 +1,301 @@
-<<<<<<< HEAD
-import keras.saving
-import keras.utils
-import matplotlib.pyplot as plt
-import numpy as np
-import os.path
-import pandas as pd
-import shapely
-import segment_anything
-import segmenteverygrain
-import segmenteverygrain.interactions as si
-
-import kivy
-kivy.require('2.3.1')
-from kivy.app import App
-from kivy.logger import Logger, LOG_LEVELS
-from kivy.properties import BooleanProperty, ListProperty, ObjectProperty, StringProperty
-from kivy.uix.boxlayout import BoxLayout
-from kivy.uix.popup import Popup
-from kivy_garden.matplotlib.backend_kivyagg import FigureCanvasKivyAgg
-
-from PIL import Image
-Image.MAX_IMAGE_PIXELS = None # needed if working with very large images
-
-# HACK: Turn off crazy debug output
-import logging
-for logger in [logging.getLogger(name) for name in logging.root.manager.loggerDict]:
-    if logger.level == 0:
-        logger.setLevel(30)
-
-
-FIGSIZE = (12, 8)
-MIN_AREA = 400
-
-
-class LoadDialog(BoxLayout):
-    cancel = ObjectProperty()
-    load = ObjectProperty()
-
-
-class SaveDialog(BoxLayout):
-    cancel = ObjectProperty()
-    filename = StringProperty()
-    path = StringProperty()
-    save = ObjectProperty()
-    text_input = ObjectProperty()
-
-
-class RootLayout(BoxLayout):
-    # Internal properties
-    _popup = ObjectProperty()
-    # mask = ObjectProperty(allownone=True)
-    plot = ObjectProperty(allownone=True)
-    predictor = ObjectProperty()
-    predictor_stale = BooleanProperty(True)
-    # User settables
-    grains = ListProperty()
-    grains_fn = StringProperty()
-    image = ObjectProperty()
-    image_fn = StringProperty()
-    sam = ObjectProperty()
-    sam_checkpoint_fn = StringProperty()
-    summary = ObjectProperty(allownone=True)
-    summary_fn = StringProperty()
-    unet_image = ObjectProperty()
-    unet_model = ObjectProperty()
-    unet_fn = StringProperty()
-
-    # Load defaults ----------------------------------------------------_-----
-    def on_kv_post(self, widget):
-        self.load_sam_checkpoint('', './sam_vit_h_4b8939.pth')
-        self.load_unet('', './segmenteverygrain/seg_model.keras')
-        self.update_data_labels()
-
-    def update_data_labels(self, text='-'):
-        self.grains_fn = text
-        self.summary_fn = text
-
-    # Segmentation -----------------------------------------------------------
-    def auto_segment(self):
-        Logger.info('\n--- Auto-segmenting ---')
-
-        # Generate prompts with UNET model
-        Logger.info('\nUNET prediction')
-        self.unet_image = segmenteverygrain.predict_image(
-            self.image, self.unet_model, I=256)
-        unet_labels, self.unet_coords = segmenteverygrain.label_grains(
-            self.image, self.unet_image, dbs_max_dist=20.0)
-
-        # Apply SAM for actual segmentation
-        Logger.info('\nSAM segmenting')
-        # TODO: Separate this function into smaller chautunks (plotting, mask, etc)
-        # TODO: Choose min_area by image size? Do unit conversion from pixels first?
-        self.grains, sam_labels, mask_all, self.summary, fig, ax = segmenteverygrain.sam_segmentation(
-            self.sam, self.image, self.unet_image, self.unet_coords, unet_labels,
-            min_area=MIN_AREA, plot_image=False, remove_edge_grains=False, remove_large_objects=False)
-        plt.close(fig)
-
-        # Update GUI and show save dialog
-        Logger.info('\nAuto-segmenting complete!\n')
-        self.update_data_labels('Calculated!')
-        self.show_save()
-
-    def manual_segment(self):
-        Logger.info('\n--- Manual editing ---')
-        plt.close('all')
-
-        # Prepare SAM predictor
-        if self.predictor_stale:
-            Logger.info('Preparing SAM predictor...')
-            self.predictor.set_image(self.image)
-            self.predictor_stale = False
-        
-        # Display editing interface
-        Logger.info('Displaying interactive interface...')
-        self.plot = si.GrainPlot(
-            self.grains, 
-            image=self.image, 
-            predictor=self.predictor,
-            figsize=FIGSIZE
-        )
-        self.plot.activate()
-        with plt.ion():
-            plt.show(block=True)
-        self.plot.deactivate()
-
-        # Update GUI and show save dialog
-        self.update_data_labels('Edited!')
-        self.show_save()
-
-    # Save/load --------------------------------------------------------------
-    def load_data(self, path, filename):
-        # Load grain data
-        self.load_grain_data(path, filename)
-        # Trigger "load summary" dialog immediately afterward
-        dialog = LoadDialog(load=self.load_summary_data, cancel=self.dismiss_popup)
-        self.show_dialog(dialog, title='Load summary data', filters=['*.csv'])
-
-    def load_grain_data(self, path, filename):
-        # Load grain data csv
-        Logger.info('Loading grains...')
-        # HACK: Parse accidental string output
-        grains = []
-        for grain in pd.read_csv(filename).iterrows():
-            out_coords = []
-            for coord in grain[1].iloc[1][10:-2].split(', '):
-                x, y = coord.split(' ')
-                out_coords.append((float(x), float(y)))
-            grains.append(shapely.Polygon(out_coords))
-        self.grains = grains
-        self.grains_fn = os.path.basename(filename)
-        self.dismiss_popup()
-        Logger.info(f'Loaded {self.grains_fn}.')
-
-    def load_image(self, path, filename):
-        Logger.info('Loading image...')
-        self.image = np.array(keras.utils.load_img(filename))
-        self.ids.image.source = filename
-        self.image_fn = os.path.basename(filename)
-        self.dismiss_popup()
-        # Update image predictor next time manual editing is used
-        self.predictor_stale = True
-        # Clear grains and summary data, probably applied to a different image
-        self.grains = []
-        self.summary = None
-        self.update_data_labels()
-        Logger.info(f'Loaded {self.image_fn}.')
-
-    def load_sam_checkpoint(self, path, filename):
-        Logger.info('Loading checkpoint...')
-        self.sam = segment_anything.sam_model_registry["default"](checkpoint=filename)
-        self.sam_checkpoint_fn = os.path.basename(filename)
-        self.predictor = segment_anything.SamPredictor(self.sam)
-        self.dismiss_popup()
-        Logger.info(f'Loaded checkpoint {self.sam_checkpoint_fn}.')
-
-    def load_summary_data(self, path, filename):
-        ''' Triggered after loading grains '''
-        # TODO: rebuild data, don't require loading it in?
-        Logger.info('Loading data...')
-        self.summary = pd.read_csv(filename).drop('Unnamed: 0', axis=1)
-        self.summary_fn = os.path.basename(filename)
-        self.grains = [si.Grain(p.exterior.xy, row[1]) for p, row in zip(self.grains, self.summary.iterrows())]
-        self.dismiss_popup()
-        Logger.info(f'Loaded {self.summary_fn}.')  
-
-    def load_unet(self, path, filename):
-        Logger.info('Loading unet model...')
-        weights = segmenteverygrain.weighted_crossentropy
-        self.unet_model = keras.saving.load_model(
-            filename, custom_objects={'weighted_crossentropy': weights}
-        )
-        self.unet_fn = os.path.basename(filename)
-        self.dismiss_popup()
-        Logger.info(f'Loaded {self.unet_fn}.')  
-
-    def save_grain_image(self, filename):
-        Logger.info('Saving grain image...')
-        self.plot.fig.savefig(filename, bbox_inches='tight', pad_inches=0)
-        self.ids.image.source = filename
-        self.dismiss_popup()
-        Logger.info(f'Saved {filename}.')
-
-    def save_grains(self, filename):
-        Logger.info('Saving grain data...')
-        pd.DataFrame([g.get_polygon() for g in self.plot.grains]).to_csv(filename)
-        Logger.info(f'Saved {filename}.')
-
-    # def save_mask(self, filename):
-    #     Logger.info('Saving mask...')
-    #     rasterized_image, self.mask = self.plot.get_mask()
-    #     try:
-    #         print(mask.shape)
-    #         mask = mask
-    #         keras.utils.save_img(filename, mask)
-    #         keras.utils.save_img(filename.split('.')[0] + '_visible.png', mask*127)
-    #     except:
-    #         pass
-    #     cv2.imwrite(filename, mask)
-    #     Logger.info(f'Saved {filename}.')
-    #     cv2.imwrite(filename.split('.')[0] + '_visible.png', mask*127)
-    #     Logger.info(f'Saved {filename}.')
-
-    def save_summary(self, filename):
-        Logger.info('Saving summary data...')
-        # Get measurements from plot as a pd.DataFrame
-        grain_data = self.plot.get_data()
-        # Convert units
-        # TODO: Convert from pixels to real units
-        n_of_units = 1000
-        units_per_pixel = n_of_units/1552.77 # length of scale bar in pixels
-        for col in ['major_axis_length', 'minor_axis_length', 'perimeter', 'area']:
-            grain_data[col] *= units_per_pixel
-        # Save CSV
-        grain_data.to_csv(filename)
-        Logger.info(f'Saved {filename}.')
-        # Build and save histogram
-        filename = filename.split('.')[0] + '.jpg'
-        fig, ax = segmenteverygrain.plot_histogram_of_axis_lengths(
-            grain_data['major_axis_length']/1000, 
-            grain_data['minor_axis_length']/1000)
-        fig.savefig(filename, bbox_inches='tight', pad_inches=0)
-        plt.close(fig)
-        Logger.info(f'Saved {filename}.')
-
-    def save_unet_image(self, filename):
-        # Save unet results for verification (auto segmenting!)
-        Logger.info(f'Saving unet image...')
-        fig, ax = plt.subplots(figsize=FIGSIZE)
-        ax.set_aspect('equal')
-        ax.imshow(self.unet_image)
-        plt.scatter(
-            np.array(self.unet_coords)[:,0],
-            np.array(self.unet_coords)[:,1],
-            c='k'
-        )
-        ax.set(xticks=[], yticks=[])
-        fig.savefig(filename, bbox_inches='tight', pad_inches=0)
-        plt.close(fig)
-        Logger.info(f'Saved {filename}.')
-
-    def save(self, path, filename):
-        ''' 
-        Save all results via save_whatever method for each type of data.
-        '''
-        Logger.info('\n--- Results ---')
-        # Parse input: include path and name, remove extension
-        filename = os.path.join(path, filename.split('.')[0])
-        # Save results
-        self.save_grains(filename + '_grains.csv')
-        self.save_summary(filename + '_summary.csv')
-        if self.unet_image is not None:
-            self.save_unet_image(filename + '_unet.jpg')
-            # self.save_mask(filename + '_mask.png')
-        self.save_grain_image(filename + '_highlighted.png')
-        # Close plot
-        plt.close(self.plot.fig)
-        self.dismiss_popup()
-        Logger.info('Save complete!')
-
-    # Popups -----------------------------------------------------------------
-    def dismiss_popup(self):
-        if self._popup:
-            self._popup.dismiss()
-
-    def show_dialog(self, dialog, title='', filters=[]):
-        dialog.ids.filechooser.filters = filters
-        self._popup = Popup(title=title, content=dialog)
-        self._popup.open()
-
-    def show_load_checkpoint(self):
-        dialog = LoadDialog(
-            load=self.load_sam_checkpoint, cancel=self.dismiss_popup)
-        self.show_dialog(dialog, title='Load checkpoint', filters=['*.pth'])
-
-    def show_load_data(self):
-        # Triggers both "load grains" and "load summary" in sequence
-        dialog = LoadDialog(load=self.load_data, cancel=self.dismiss_popup)
-        self.show_dialog(dialog, title='Load grain data', filters=['*.csv'])
-
-    def show_load_image(self):
-        plt.close()
-        dialog = LoadDialog(load=self.load_image, cancel=self.dismiss_popup)
-        self.show_dialog(
-            dialog, title='Load image', filters=['*.jpg', '*.jpeg', '*.png'])
-
-    def show_load_unet(self):
-        dialog = LoadDialog(load=self.load_unet, cancel=self.dismiss_popup)
-        self.show_dialog(dialog, title='Load Unet model', filters=['*.keras'])
-
-    def show_save(self):
-        dialog = SaveDialog(
-            save=self.save, cancel=self.dismiss_popup, 
-            path='.', filename=self.image_fn)
-        self.show_dialog(dialog, title='Save results')
-
-
-class SegmentApp(App):
-    ''' Layout defined in segment.kv '''
-    title = 'GrainTrainer2025'
-
-
-# Logger.setLevel(LOG_LEVELS['error'])
-SegmentApp().run()
-=======
-import keras.saving
-import keras.utils
-import matplotlib.pyplot as plt
-import numpy as np
-import os.path
-import pandas as pd
-import shapely
-import segment_anything
-import segmenteverygrain
-import segmenteverygrain.interactions as si
-
-import kivy
-kivy.require('2.3.1')
-from kivy.app import App
-from kivy.logger import Logger, LOG_LEVELS
-from kivy.properties import BooleanProperty, ListProperty, ObjectProperty, StringProperty
-from kivy.uix.boxlayout import BoxLayout
-from kivy.uix.popup import Popup
-from kivy_garden.matplotlib.backend_kivyagg import FigureCanvasKivyAgg
-
-
-# HACK: Turn off crazy debug output
-import logging
-for logger in [logging.getLogger(name) for name in logging.root.manager.loggerDict]:
-    if logger.level == 0:
-        logger.setLevel(30)
-
-
-FIGSIZE = (12, 8)
-MIN_AREA = 400
-
-
-class LoadDialog(BoxLayout):
-    cancel = ObjectProperty()
-    load = ObjectProperty()
-
-
-class SaveDialog(BoxLayout):
-    cancel = ObjectProperty()
-    filename = StringProperty()
-    path = StringProperty()
-    save = ObjectProperty()
-    text_input = ObjectProperty()
-
-
-class RootLayout(BoxLayout):
-    # Internal properties
-    _popup = ObjectProperty()
-    # mask = ObjectProperty(allownone=True)
-    plot = ObjectProperty(allownone=True)
-    predictor = ObjectProperty()
-    predictor_stale = BooleanProperty(True)
-    # User settables
-    grains = ListProperty()
-    grains_fn = StringProperty()
-    image = ObjectProperty()
-    image_fn = StringProperty()
-    sam = ObjectProperty()
-    sam_checkpoint_fn = StringProperty()
-    summary = ObjectProperty(allownone=True)
-    unet_image = ObjectProperty()
-    unet_model = ObjectProperty()
-    unet_fn = StringProperty()
-
-    # Load defaults ----------------------------------------------------_-----
-    def on_kv_post(self, widget):
-        self.load_sam_checkpoint('', './sam_vit_h_4b8939.pth')
-        self.load_unet('', './segmenteverygrain/seg_model.keras')
-        self.update_data_labels()
-
-    def update_data_labels(self, text='Load'):
-        self.grains_fn = text
-
-    # Segmentation -----------------------------------------------------------
-    def auto_segment(self):
-        Logger.info('--- Auto-segmenting ---')
-
-        # Generate prompts with UNET model
-        Logger.info('UNET prediction')
-        self.unet_image = segmenteverygrain.predict_image(
-            self.image, self.unet_model, I=256)
-        unet_labels, self.unet_coords = segmenteverygrain.label_grains(
-            self.image, self.unet_image, dbs_max_dist=20.0)
-
-        # Apply SAM for actual segmentation
-        Logger.info('SAM segmenting')
-        # TODO: Separate this function into smaller chunks (plotting, mask, etc)
-        # TODO: Choose min_area by image size? Do unit conversion from pixels first?
-        self.grains, sam_labels, mask_all, self.summary, fig, ax = segmenteverygrain.sam_segmentation(
-            self.sam, self.image, self.unet_image, self.unet_coords, unet_labels,
-            min_area=MIN_AREA, plot_image=False, remove_edge_grains=False, remove_large_objects=False)
-        # plt.close(fig)
-
-        # Process results
-        pass
-
-        # Update GUI and show save dialog
-        Logger.info('Auto-segmenting complete!')
-        self.update_data_labels('Calculated!')
-        self.show_save()
-
-    def manual_segment(self):
-        Logger.info('--- Manual editing ---')
-        plt.close('all')
-
-        # Prepare SAM predictor
-        if self.predictor_stale:
-            Logger.info('Preparing SAM predictor')
-            self.predictor.set_image(self.image)
-            self.predictor_stale = False
-        
-        # Display editing interface
-        Logger.info('Displaying interactive interface')
-        self.plot = si.GrainPlot(
-            self.grains, 
-            image=self.image, 
-            predictor=self.predictor,
-            figsize=FIGSIZE
-        )
-        self.plot.activate()
-        plt.show(block=True)
-        self.plot.deactivate()
-
-        # Process results
-        pass
-
-        # Update GUI and show save dialog
-        Logger.info('Manual editing complete!')
-        self.update_data_labels('Edited!')
-        self.show_save()
-
-    # Save/load --------------------------------------------------------------
-    def load_grains(self, path, filename):
-        # Load grain data csv
-        Logger.info('Loading grains...')
-        # HACK: Parse accidental string output
-        grains = []
-        for grain in pd.read_csv(filename).iterrows():
-            out_coords = []
-            for coord in grain[1].iloc[1][10:-2].split(', '):
-                x, y = coord.split(' ')
-                out_coords.append((float(x), float(y)))
-            grains.append(shapely.Polygon(out_coords))
-        grains = [si.Grain(p.exterior.xy) for p in grains]
-        self.grains = grains
-        self.grains_fn = os.path.basename(filename)
-        self.dismiss_popup()
-        Logger.info(f'Loaded {self.grains_fn}.')
-
-    def load_image(self, path, filename):
-        Logger.info('Loading image...')
-        self.image = np.array(keras.utils.load_img(filename))
-        self.ids.image.source = filename
-        self.image_fn = os.path.basename(filename)
-        self.dismiss_popup()
-        # Update image predictor next time manual editing is used
-        self.predictor_stale = True
-        # Clear grains and summary data, probably applied to a different image
-        self.grains = []
-        self.summary = None
-        self.update_data_labels()
-        Logger.info(f'Loaded {self.image_fn}.')
-
-    def load_sam_checkpoint(self, path, filename):
-        Logger.info('Loading checkpoint...')
-        self.sam = segment_anything.sam_model_registry["default"](checkpoint=filename)
-        self.sam_checkpoint_fn = os.path.basename(filename)
-        self.predictor = segment_anything.SamPredictor(self.sam)
-        self.dismiss_popup()
-        Logger.info(f'Loaded checkpoint {self.sam_checkpoint_fn}.')
-
-    def load_unet(self, path, filename):
-        Logger.info('Loading unet model...')
-        weights = segmenteverygrain.weighted_crossentropy
-        self.unet_model = keras.saving.load_model(
-            filename, custom_objects={'weighted_crossentropy': weights}
-        )
-        self.unet_fn = os.path.basename(filename)
-        self.dismiss_popup()
-        Logger.info(f'Loaded {self.unet_fn}.')  
-
-    def save_grain_image(self, filename):
-        Logger.info('Saving grain image...')
-        self.plot.fig.savefig(filename, bbox_inches='tight', pad_inches=0)
-        self.ids.image.source = filename
-        self.dismiss_popup()
-        Logger.info(f'Saved {filename}.')
-
-    def save_grains(self, filename):
-        Logger.info('Saving grain data...')
-        pd.DataFrame([g.get_polygon() for g in self.plot.grains]).to_csv(filename)
-        Logger.info(f'Saved {filename}.')
-
-    def save_mask(self, filename):
-        Logger.info('Saving mask...')
-        # Computer-readable mask (pixel values are 0 or 1)
-        rasterized_image, self.mask = self.plot.get_mask()
-        self.mask = keras.utils.img_to_array(self.mask)
-        keras.utils.save_img(filename, self.mask, scale=False)
-        Logger.info(f'Saved {filename}.')
-        # Human-readable mask (pixel values are 0 or 127)
-        filename = filename.split('.')[0] + '_visible.jpg'
-        keras.utils.save_img(filename, self.mask, scale=True)
-        Logger.info(f'Saved {filename}.')
-
-    def save_summary(self, filename):
-        Logger.info('Saving summary data...')
-        # Get measurements from plot as a pd.DataFrame
-        grain_data = self.plot.get_data()
-        # Save CSV
-        grain_data.to_csv(filename)
-        Logger.info(f'Saved {filename}.')
-        # Build and save histogram
-        filename = filename.split('.')[0] + '.jpg'
-        fig, ax = segmenteverygrain.plot_histogram_of_axis_lengths(
-            grain_data['major_axis_length']/1000, 
-            grain_data['minor_axis_length']/1000)
-        fig.savefig(filename, bbox_inches='tight', pad_inches=0)
-        plt.close(fig)
-        Logger.info(f'Saved {filename}.')
-
-    def save_unet_image(self, filename):
-        # Save unet results for verification (auto segmenting!)
-        Logger.info(f'Saving unet image...')
-        fig, ax = plt.subplots(figsize=FIGSIZE)
-        ax.set_aspect('equal')
-        ax.imshow(self.unet_image)
-        plt.scatter(
-            np.array(self.unet_coords)[:,0],
-            np.array(self.unet_coords)[:,1],
-            c='k'
-        )
-        ax.set(xticks=[], yticks=[])
-        fig.savefig(filename, bbox_inches='tight', pad_inches=0)
-        plt.close(fig)
-        Logger.info(f'Saved {filename}.')
-
-    def save(self, path, filename):
-        ''' 
-        Save all results via save_whatever method for each type of data.
-        '''
-        Logger.info('\n--- Results ---')
-        # Parse input: include path and name, remove extension
-        filename = os.path.join(path, filename.split('.')[0])
-        # Save results
-        self.save_grains(filename + '_grains.csv')
-        self.save_summary(filename + '_summary.csv')
-        if self.unet_image is not None:
-            self.save_unet_image(filename + '_unet.jpg')
-        self.save_mask(filename + '_mask.png')
-        self.save_grain_image(filename + '_highlighted.jpg')
-        # Close plot
-        plt.close(self.plot.fig)
-        self.dismiss_popup()
-        Logger.info('Save complete!')
-
-    # Popups -----------------------------------------------------------------
-    def dismiss_popup(self):
-        if self._popup:
-            self._popup.dismiss()
-
-    def show_dialog(self, dialog, title='', filters=[]):
-        dialog.ids.filechooser.filters = filters
-        self._popup = Popup(title=title, content=dialog)
-        self._popup.open()
-
-    def show_load_checkpoint(self):
-        dialog = LoadDialog(
-            load=self.load_sam_checkpoint, cancel=self.dismiss_popup)
-        self.show_dialog(dialog, title='Load checkpoint', filters=['*.pth'])
-
-    def show_load_grains(self):
-        dialog = LoadDialog(load=self.load_grains, cancel=self.dismiss_popup)
-        self.show_dialog(dialog, title='Load grain data', filters=['*.csv'])
-
-    def show_load_image(self):
-        plt.close()
-        dialog = LoadDialog(load=self.load_image, cancel=self.dismiss_popup)
-        self.show_dialog(
-            dialog, title='Load image', filters=['*.jpg', '*.jpeg', '*.png'])
-
-    def show_load_unet(self):
-        dialog = LoadDialog(load=self.load_unet, cancel=self.dismiss_popup)
-        self.show_dialog(dialog, title='Load Unet model', filters=['*.keras'])
-
-    def show_save(self):
-        dialog = SaveDialog(
-            save=self.save, cancel=self.dismiss_popup, 
-            path='.', filename=self.image_fn)
-        self.show_dialog(dialog, title='Save results')
-
-
-class SegmentApp(App):
-    ''' Layout defined in segment.kv '''
-    title = 'GrainTrainer2025'
-
-
-# Logger.setLevel(LOG_LEVELS['error'])
-SegmentApp().run()
->>>>>>> 38e40bdd
+import keras.saving
+import keras.utils
+import matplotlib.pyplot as plt
+import numpy as np
+import os.path
+import pandas as pd
+import shapely
+import segment_anything
+import segmenteverygrain
+import segmenteverygrain.interactions as si
+
+import kivy
+kivy.require('2.3.1')
+from kivy.app import App
+from kivy.logger import Logger, LOG_LEVELS
+from kivy.properties import BooleanProperty, ListProperty, ObjectProperty, StringProperty
+from kivy.uix.boxlayout import BoxLayout
+from kivy.uix.popup import Popup
+from kivy_garden.matplotlib.backend_kivyagg import FigureCanvasKivyAgg
+
+from PIL import Image
+Image.MAX_IMAGE_PIXELS = None # needed if working with very large images
+
+# HACK: Turn off crazy debug output
+import logging
+for logger in [logging.getLogger(name) for name in logging.root.manager.loggerDict]:
+    if logger.level == 0:
+        logger.setLevel(30)
+
+
+FIGSIZE = (12, 8)
+MIN_AREA = 400
+
+
+class LoadDialog(BoxLayout):
+    cancel = ObjectProperty()
+    load = ObjectProperty()
+
+
+class SaveDialog(BoxLayout):
+    cancel = ObjectProperty()
+    filename = StringProperty()
+    path = StringProperty()
+    save = ObjectProperty()
+    text_input = ObjectProperty()
+
+
+class RootLayout(BoxLayout):
+    # Internal properties
+    _popup = ObjectProperty()
+    # mask = ObjectProperty(allownone=True)
+    plot = ObjectProperty(allownone=True)
+    predictor = ObjectProperty()
+    predictor_stale = BooleanProperty(True)
+    # User settables
+    grains = ListProperty()
+    grains_fn = StringProperty()
+    image = ObjectProperty()
+    image_fn = StringProperty()
+    sam = ObjectProperty()
+    sam_checkpoint_fn = StringProperty()
+    summary = ObjectProperty(allownone=True)
+    unet_image = ObjectProperty()
+    unet_model = ObjectProperty()
+    unet_fn = StringProperty()
+
+    # Load defaults ----------------------------------------------------_-----
+    def on_kv_post(self, widget):
+        self.load_sam_checkpoint('', './sam_vit_h_4b8939.pth')
+        self.load_unet('', './segmenteverygrain/seg_model.keras')
+        self.update_data_labels()
+
+    def update_data_labels(self, text='Load'):
+        self.grains_fn = text
+
+    # Segmentation -----------------------------------------------------------
+    def auto_segment(self):
+        Logger.info('--- Auto-segmenting ---')
+
+        # Generate prompts with UNET model
+        Logger.info('UNET prediction')
+        self.unet_image = segmenteverygrain.predict_image(
+            self.image, self.unet_model, I=256)
+        unet_labels, self.unet_coords = segmenteverygrain.label_grains(
+            self.image, self.unet_image, dbs_max_dist=20.0)
+
+        # Apply SAM for actual segmentation
+        Logger.info('SAM segmenting')
+        # TODO: Separate this function into smaller chunks (plotting, mask, etc)
+        # TODO: Choose min_area by image size? Do unit conversion from pixels first?
+        self.grains, sam_labels, mask_all, self.summary, fig, ax = segmenteverygrain.sam_segmentation(
+            self.sam, self.image, self.unet_image, self.unet_coords, unet_labels,
+            min_area=MIN_AREA, plot_image=False, remove_edge_grains=False, remove_large_objects=False)
+        # plt.close(fig)
+
+        # Process results
+        pass
+
+        # Update GUI and show save dialog
+        Logger.info('Auto-segmenting complete!')
+        self.update_data_labels('Calculated!')
+        self.show_save()
+
+    def manual_segment(self):
+        Logger.info('--- Manual editing ---')
+        plt.close('all')
+
+        # Prepare SAM predictor
+        if self.predictor_stale:
+            Logger.info('Preparing SAM predictor')
+            self.predictor.set_image(self.image)
+            self.predictor_stale = False
+        
+        # Display editing interface
+        Logger.info('Displaying interactive interface')
+        self.plot = si.GrainPlot(
+            self.grains, 
+            image=self.image, 
+            predictor=self.predictor,
+            figsize=FIGSIZE
+        )
+        self.plot.activate()
+        plt.show(block=True)
+        self.plot.deactivate()
+
+        # Process results
+        pass
+
+        # Update GUI and show save dialog
+        Logger.info('Manual editing complete!')
+        self.update_data_labels('Edited!')
+        self.show_save()
+
+    # Save/load --------------------------------------------------------------
+    def load_grains(self, path, filename):
+        # Load grain data csv
+        Logger.info('Loading grains...')
+        # HACK: Parse accidental string output
+        grains = []
+        for grain in pd.read_csv(filename).iterrows():
+            out_coords = []
+            for coord in grain[1].iloc[1][10:-2].split(', '):
+                x, y = coord.split(' ')
+                out_coords.append((float(x), float(y)))
+            grains.append(shapely.Polygon(out_coords))
+        grains = [si.Grain(p.exterior.xy) for p in grains]
+        self.grains = grains
+        self.grains_fn = os.path.basename(filename)
+        self.dismiss_popup()
+        Logger.info(f'Loaded {self.grains_fn}.')
+
+    def load_image(self, path, filename):
+        Logger.info('Loading image...')
+        self.image = np.array(keras.utils.load_img(filename))
+        self.ids.image.source = filename
+        self.image_fn = os.path.basename(filename)
+        self.dismiss_popup()
+        # Update image predictor next time manual editing is used
+        self.predictor_stale = True
+        # Clear grains and summary data, probably applied to a different image
+        self.grains = []
+        self.summary = None
+        self.update_data_labels()
+        Logger.info(f'Loaded {self.image_fn}.')
+
+    def load_sam_checkpoint(self, path, filename):
+        Logger.info('Loading checkpoint...')
+        self.sam = segment_anything.sam_model_registry["default"](checkpoint=filename)
+        self.sam_checkpoint_fn = os.path.basename(filename)
+        self.predictor = segment_anything.SamPredictor(self.sam)
+        self.dismiss_popup()
+        Logger.info(f'Loaded checkpoint {self.sam_checkpoint_fn}.')
+
+    def load_unet(self, path, filename):
+        Logger.info('Loading unet model...')
+        weights = segmenteverygrain.weighted_crossentropy
+        self.unet_model = keras.saving.load_model(
+            filename, custom_objects={'weighted_crossentropy': weights}
+        )
+        self.unet_fn = os.path.basename(filename)
+        self.dismiss_popup()
+        Logger.info(f'Loaded {self.unet_fn}.')  
+
+    def save_grain_image(self, filename):
+        Logger.info('Saving grain image...')
+        self.plot.fig.savefig(filename, bbox_inches='tight', pad_inches=0)
+        self.ids.image.source = filename
+        self.dismiss_popup()
+        Logger.info(f'Saved {filename}.')
+
+    def save_grains(self, filename):
+        Logger.info('Saving grain data...')
+        pd.DataFrame([g.get_polygon() for g in self.plot.grains]).to_csv(filename)
+        Logger.info(f'Saved {filename}.')
+
+    def save_mask(self, filename):
+        Logger.info('Saving mask...')
+        # Computer-readable mask (pixel values are 0 or 1)
+        rasterized_image, self.mask = self.plot.get_mask()
+        self.mask = keras.utils.img_to_array(self.mask)
+        keras.utils.save_img(filename, self.mask, scale=False)
+        Logger.info(f'Saved {filename}.')
+        # Human-readable mask (pixel values are 0 or 127)
+        filename = filename.split('.')[0] + '_visible.jpg'
+        keras.utils.save_img(filename, self.mask, scale=True)
+        Logger.info(f'Saved {filename}.')
+
+    def save_summary(self, filename):
+        Logger.info('Saving summary data...')
+        # Get measurements from plot as a pd.DataFrame
+        grain_data = self.plot.get_data()
+        # Save CSV
+        grain_data.to_csv(filename)
+        Logger.info(f'Saved {filename}.')
+        # Build and save histogram
+        filename = filename.split('.')[0] + '.jpg'
+        fig, ax = segmenteverygrain.plot_histogram_of_axis_lengths(
+            grain_data['major_axis_length']/1000, 
+            grain_data['minor_axis_length']/1000)
+        fig.savefig(filename, bbox_inches='tight', pad_inches=0)
+        plt.close(fig)
+        Logger.info(f'Saved {filename}.')
+
+    def save_unet_image(self, filename):
+        # Save unet results for verification (auto segmenting!)
+        Logger.info(f'Saving unet image...')
+        fig, ax = plt.subplots(figsize=FIGSIZE)
+        ax.set_aspect('equal')
+        ax.imshow(self.unet_image)
+        plt.scatter(
+            np.array(self.unet_coords)[:,0],
+            np.array(self.unet_coords)[:,1],
+            c='k'
+        )
+        ax.set(xticks=[], yticks=[])
+        fig.savefig(filename, bbox_inches='tight', pad_inches=0)
+        plt.close(fig)
+        Logger.info(f'Saved {filename}.')
+
+    def save(self, path, filename):
+        ''' 
+        Save all results via save_whatever method for each type of data.
+        '''
+        Logger.info('\n--- Results ---')
+        # Parse input: include path and name, remove extension
+        filename = os.path.join(path, filename.split('.')[0])
+        # Save results
+        self.save_grains(filename + '_grains.csv')
+        self.save_summary(filename + '_summary.csv')
+        if self.unet_image is not None:
+            self.save_unet_image(filename + '_unet.jpg')
+        self.save_mask(filename + '_mask.png')
+        self.save_grain_image(filename + '_highlighted.jpg')
+        # Close plot
+        plt.close(self.plot.fig)
+        self.dismiss_popup()
+        Logger.info('Save complete!')
+
+    # Popups -----------------------------------------------------------------
+    def dismiss_popup(self):
+        if self._popup:
+            self._popup.dismiss()
+
+    def show_dialog(self, dialog, title='', filters=[]):
+        dialog.ids.filechooser.filters = filters
+        self._popup = Popup(title=title, content=dialog)
+        self._popup.open()
+
+    def show_load_checkpoint(self):
+        dialog = LoadDialog(
+            load=self.load_sam_checkpoint, cancel=self.dismiss_popup)
+        self.show_dialog(dialog, title='Load checkpoint', filters=['*.pth'])
+
+    def show_load_grains(self):
+        dialog = LoadDialog(load=self.load_grains, cancel=self.dismiss_popup)
+        self.show_dialog(dialog, title='Load grain data', filters=['*.csv'])
+
+    def show_load_image(self):
+        plt.close()
+        dialog = LoadDialog(load=self.load_image, cancel=self.dismiss_popup)
+        self.show_dialog(
+            dialog, title='Load image', filters=['*.jpg', '*.jpeg', '*.png'])
+
+    def show_load_unet(self):
+        dialog = LoadDialog(load=self.load_unet, cancel=self.dismiss_popup)
+        self.show_dialog(dialog, title='Load Unet model', filters=['*.keras'])
+
+    def show_save(self):
+        dialog = SaveDialog(
+            save=self.save, cancel=self.dismiss_popup, 
+            path='.', filename=self.image_fn)
+        self.show_dialog(dialog, title='Save results')
+
+
+class SegmentApp(App):
+    ''' Layout defined in segment.kv '''
+    title = 'GrainTrainer2025'
+
+
+# Logger.setLevel(LOG_LEVELS['error'])
+SegmentApp().run()